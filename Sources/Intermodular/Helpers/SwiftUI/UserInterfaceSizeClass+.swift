--- conflicted
+++ resolved
@@ -14,14 +14,11 @@
     ///       the amount is the system default amount.
     ///     - sizeClass: The size class for which to inset this view.
     /// - Returns: A view that pads this view using edge the insets you specify.
-<<<<<<< HEAD
     @available(iOS 13.0, *)
     @available(OSX, unavailable)
     @available(tvOS, unavailable)
     @available(watchOS, unavailable)
-=======
     @inlinable
->>>>>>> cb1e0076
     public func padding(
         _ edges: Edge.Set,
         _ length: CGFloat? = nil,
